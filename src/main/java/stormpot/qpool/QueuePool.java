--- conflicted
+++ resolved
@@ -24,12 +24,8 @@
  *
  * @param <T>
  */
-<<<<<<< HEAD
 @SuppressWarnings("unchecked")
-public class QueuePool<T extends Poolable> implements LifecycledPool<T> {
-=======
 public final class QueuePool<T extends Poolable> implements LifecycledPool<T> {
->>>>>>> 801e1a8f
   static final QSlot KILL_PILL = new QSlot(null);
   private final BlockingQueue<QSlot<T>> live;
   private final BlockingQueue<QSlot<T>> dead;
